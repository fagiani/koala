v1.0
New methods:
-- Photo and file upload now supported through #put_picture and general support for file hashes (see documentation)
-- Added a delete_like method (thanks to wassem)
<<<<<<< HEAD
-- Beta 2: Added put_connection and delete_connection convenience methods
=======
Changed methods:
-- TestUser#befriend now requires user info hashes (id and access token) due to Facebook API changes (thanks to pulsd/kbighorse)
>>>>>>> 73ec9559
Internal improvements: 
-- For public requests, Koala now uses http by default (instead of https) to improve speed
  -- This can be overridden through Koala.always_use_ssl= or by passing :use_ssl => true in the options hash for an api call
-- Read-only REST API requests now go through the faster api-read server
-- Replaced parse_signed_request with a version from Facebook that also supports the new signed params proposal
  -- Note: invalid requests will now raise exceptions rather than return nil, in keeping with other SDKs
-- delete_object will now raise an error if there's no access token (like put_object and delete_like)
-- Beta 2: photo and file uploads now accept symbols as well as strings in the file hash
Test improvements:
-- Expanded HTTP service tests (added Typhoeus test suite and additional Net::HTTP test cases)
-- Live tests now verify that the access token has the necessary permissions before starting
-- Replaced the 50-person network test, which often took 15+ minutes to run live, with a 5-person test

v0.10.0
-- Added test user module
-- Fixed bug when raising APIError after Facebook fails to exchange session keys
-- Made access_token accessible via the readonly access_token property on all our API classes

v0.9.1
-- Tests are now compatible with Ruby 1.9.2
-- Added JSON to runtime dependencies
-- Removed examples directory (referenced from github instead)

v0.9.0
-- Added parse_signed_request to handle Facebook's new authentication scheme
  -- note: creates dependency on OpenSSL (OpenSSL::HMAC) for decryption
-- Added GraphCollection class to provide paging support for GraphAPI get_connections and search methods (thanks to jagthedrummer)
-- Added get_page method to easily fetch pages of results from GraphCollections
-- Exchanging sessions for tokens now works properly when provided invalid/expired session keys
-- You can now include a :typhoeus_options key in TyphoeusService#make_request's options hash to control the Typhoeus call (for example, to set :disable_ssl_peer_verification => true)
-- All paths provided to HTTP services start with leading / to improve compatibility with stubbing libraries
-- If Facebook returns nil for search or get_connections requests, Koala now returns nil rather than throwing an exception

v0.8.0
-- Breaking interface changes
  -- Removed string overloading for the methods, per 0.7.3, which caused Marshaling issues
  -- Removed ability to provide a string as the second argument to url_for_access_token, per 0.5.0

v0.7.4
-- Fixed bug with get_user_from_cookies

v0.7.3
-- Added support for picture sizes -- thanks thhermansen for the patch!
-- Adjusted the return values for several methods (get_access_token, get_app_access_token, get_token_from_session_key, get_tokens_from_session_keys, get_user_from_cookies)
  -- These methods now return strings, rather than hashes, which makes more sense
  -- The strings are overloaded with an [] method for backwards compatibility (Ruby is truly amazing)
    -- Using those methods triggers a deprecation warning
    -- This will be removed by 1.0
  -- There are new info methods (get_access_token_info, get_app_access_token_info, get_token_info_from_session_keys, and get_user_info_from_cookies) that natively return hashes, for when you want the expiration date
-- Responses with HTTP status 500+ now properly throw errors under Net::HTTP
-- Updated changelog
-- Added license

v0.7.2
-- Added support for exchanging session keys for OAuth access tokens (get_token_from_session_key for single keys, get_tokens_from_session_keys for multiple)
-- Moved Koala files into a koala/ subdirectory to minimize risk of name collisions
-- Added OAuth Playground git submodule as an example
-- Updated tests, readme, and changelog

v0.7.1
-- Updated RealtimeUpdates#list_subscriptions and GraphAPI#get_connections to now return an
array of results directly (rather than a hash with one key)
-- Fixed a bug with Net::HTTP-based HTTP service in which the headers hash was improperly formatted
-- Updated readme

v0.7.0
-- Added RealtimeUpdates class, which can be used to manage subscriptions for user updates (see http://developers.facebook.com/docs/api/realtime)
-- Added picture method to graph API, which fetches an object's picture from the redirect headers.
-- Added _greatly_ improved testing with result mocking, which is now the default set of tests
-- Renamed live testing spec to koala_spec_without_mocks.rb
-- Added Koala::Response class, which encapsulates HTTP results since Facebook sometimes sends data in the status or headers
-- Much internal refactoring
-- Updated readme, changelog, etc.


v0.6.0
-- Added support for the old REST API thanks to cbaclig's great work
-- Updated tests to conform to RSpec standards
-- Updated changelog, readme, etc.

v0.5.1
-- Documentation is now on the wiki, updated readme accordingly.

v0.5.0
-- Added several new OAuth methods for making and parsing access token requests
-- Added test suite for the OAuth class
-- Made second argument to url_for_access_token a hash (strings still work but trigger a deprecation warning)
-- Added fields to facebook_data.yml
-- Updated readme

v0.4.1
-- Encapsulated GraphAPI and OAuth classes in the Koala::Facebook module for clarity (and to avoid claiming the global Facebook class)
-- Moved make_request method to Koala class from GraphAPI instance (for use by future OAuth class functionality)
-- Renamed request method to api for consistancy with Javascript library
-- Updated tests and readme

v0.4.0
-- Adopted the Koala name
-- Updated readme and tests
-- Fixed cookie verification bug for non-expiring OAuth tokens

v0.3.1
-- Bug fixes.

v0.3
-- Renamed Graph API class from Facebook::GraphAPI to FacebookGraph::API
-- Created FacebookGraph::OAuth class for tokens and OAuth URLs
-- Updated method for including HTTP service (think we've got it this time)
-- Updated tests
-- Added CHANGELOG and gemspec

v0.2
-- Gemified the project
-- Split out HTTP services into their own file, and adjusted inclusion method

v0.1
-- Added modular support for Typhoeus
-- Added tests

v0.0
-- Hi from F8!  Basic read/write from the graph is working<|MERGE_RESOLUTION|>--- conflicted
+++ resolved
@@ -2,12 +2,9 @@
 New methods:
 -- Photo and file upload now supported through #put_picture and general support for file hashes (see documentation)
 -- Added a delete_like method (thanks to wassem)
-<<<<<<< HEAD
 -- Beta 2: Added put_connection and delete_connection convenience methods
-=======
 Changed methods:
--- TestUser#befriend now requires user info hashes (id and access token) due to Facebook API changes (thanks to pulsd/kbighorse)
->>>>>>> 73ec9559
+-- Beta 2: TestUser#befriend now requires user info hashes (id and access token) due to Facebook API changes (thanks to pulsd/kbighorse)
 Internal improvements: 
 -- For public requests, Koala now uses http by default (instead of https) to improve speed
   -- This can be overridden through Koala.always_use_ssl= or by passing :use_ssl => true in the options hash for an api call
