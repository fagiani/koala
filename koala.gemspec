# -*- encoding: utf-8 -*-

Gem::Specification.new do |s|
  s.name = %q{koala}
  s.version = "0.8.0"

  s.required_rubygems_version = Gem::Requirement.new(">= 1.2") if s.respond_to? :required_rubygems_version=
  s.authors = ["Alex Koppel, Chris Baclig, Rafi Jacoby, Context Optional"]
<<<<<<< HEAD
  s.date = %q{2010-08-13}
=======
  s.date = %q{2010-09-10}
>>>>>>> 9f277919
  s.description = %q{Koala is a lightweight, flexible Ruby SDK for Facebook.  It allows read/write access to the social graph via the Graph API and the older REST API, as well as support for realtime updates and OAuth and Facebook Connect authentication.  Koala is fully tested and supports Net::HTTP and Typhoeus connections out of the box and can accept custom modules for other services.}
  s.email = %q{alex@alexkoppel.com}
  s.extra_rdoc_files = ["CHANGELOG", "LICENSE", "lib/koala.rb", "lib/koala/graph_api.rb", "lib/koala/http_services.rb", "lib/koala/realtime_updates.rb", "lib/koala/rest_api.rb"]
  s.files = ["CHANGELOG", "LICENSE", "Manifest", "Rakefile", "init.rb", "koala.gemspec", "lib/koala.rb", "lib/koala/graph_api.rb", "lib/koala/http_services.rb", "lib/koala/realtime_updates.rb", "lib/koala/rest_api.rb", "readme.md", "spec/facebook_data.yml", "spec/koala/api_base_tests.rb", "spec/koala/graph_and_rest_api/graph_and_rest_api_no_token_tests.rb", "spec/koala/graph_and_rest_api/graph_and_rest_api_with_token_tests.rb", "spec/koala/graph_api/graph_api_no_access_token_tests.rb", "spec/koala/graph_api/graph_api_with_access_token_tests.rb", "spec/koala/live_testing_data_helper.rb", "spec/koala/net_http_service_tests.rb", "spec/koala/oauth/oauth_tests.rb", "spec/koala/realtime_updates/realtime_updates_tests.rb", "spec/koala/rest_api/rest_api_no_access_token_tests.rb", "spec/koala/rest_api/rest_api_with_access_token_tests.rb", "spec/koala_spec.rb", "spec/koala_spec_helper.rb", "spec/koala_spec_without_mocks.rb", "spec/mock_facebook_responses.yml", "spec/mock_http_service.rb"]
  s.homepage = %q{http://github.com/arsduo/koala}
  s.rdoc_options = ["--line-numbers", "--inline-source", "--title", "Koala", "--main", "readme.md"]
  s.require_paths = ["lib"]
  s.rubyforge_project = %q{koala}
  s.rubygems_version = %q{1.3.6}
  s.summary = %q{A lightweight, flexible library for Facebook with support for the Graph API, the old REST API, realtime updates, and OAuth validation.}

  if s.respond_to? :specification_version then
    current_version = Gem::Specification::CURRENT_SPECIFICATION_VERSION
    s.specification_version = 3

    if Gem::Version.new(Gem::RubyGemsVersion) >= Gem::Version.new('1.2.0') then
    else
    end
  else
  end
end<|MERGE_RESOLUTION|>--- conflicted
+++ resolved
@@ -6,11 +6,7 @@
 
   s.required_rubygems_version = Gem::Requirement.new(">= 1.2") if s.respond_to? :required_rubygems_version=
   s.authors = ["Alex Koppel, Chris Baclig, Rafi Jacoby, Context Optional"]
-<<<<<<< HEAD
-  s.date = %q{2010-08-13}
-=======
-  s.date = %q{2010-09-10}
->>>>>>> 9f277919
+  s.date = %q{2010-09-15}
   s.description = %q{Koala is a lightweight, flexible Ruby SDK for Facebook.  It allows read/write access to the social graph via the Graph API and the older REST API, as well as support for realtime updates and OAuth and Facebook Connect authentication.  Koala is fully tested and supports Net::HTTP and Typhoeus connections out of the box and can accept custom modules for other services.}
   s.email = %q{alex@alexkoppel.com}
   s.extra_rdoc_files = ["CHANGELOG", "LICENSE", "lib/koala.rb", "lib/koala/graph_api.rb", "lib/koala/http_services.rb", "lib/koala/realtime_updates.rb", "lib/koala/rest_api.rb"]
