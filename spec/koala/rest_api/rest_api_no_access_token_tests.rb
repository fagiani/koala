--- conflicted
+++ resolved
@@ -49,26 +49,13 @@
     end
   end 
 
-<<<<<<< HEAD
-    # fql_query
-    it "should pass the proper arguments" do
-      query = "query"
-      
-      @graph.should_receive(:api).with(
-        "method/fql.query", 
-        hash_including("query" => query), 
-        "get",
-        hash_including(:rest_api => true)
-      ).and_return(Koala::Response.new(200, "2", {}))
-=======
   # FQL_QUERY
   describe "when making a FQL request" do
     it "should call fql.query method" do
       @api.should_receive(:rest_call).with(
         "fql.query", 
         anything
-      )
->>>>>>> d1dceba6
+      ).and_return(Koala::Response.new(200, "2", {}))
       
       @api.fql_query stub('query string')
     end
