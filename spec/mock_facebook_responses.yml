# Responses by MockHTTPService are taken directly from 
# this file.
# 
# Structure
# ----------
#
# path:
#   arguments:    # sorted by key
#     method:     # HTTP method (GET, POST, DELETE, etc.)
#       with_token:
#       no_token:

# ====== REST API ===== 
rest_api:

# -- Stubbed Responses --
  /method/fql.query:
    query=select first_name from user where uid = 216743:
      get: 
        no_token: '[{"first_name":"Chris"}]'
        with_token: '[{"first_name":"Chris"}]'
    query=select read_stream from permissions where uid = 216743:
      get:
        with_token: '[{"read_stream":1}]' 
        no_token: '{"error_code":104,"error_msg":"Requires valid signature","request_args":[{"key":"method","value":"fql.query"},{"key":"format","value":"json"},{"key":"query","value":"select read_stream from permissions where uid = 216743"}]}'


# ====== GRAPH API =====
graph_api:

# -- Common Responses --

  # Error responses for when a token is required, but not given
  token_required_responses: &token_required
    no_token: '{"error":{"type":"OAuthAccessTokenException", "message":"An access token is required to request this resource."}}'
  
  # Common mock item responses
  item_deleted: &item_deleted
    delete:
      with_token: 'true'

  # OAuth error response
  oauth_error: &oauth_error
    no_token: '{"error": {"type": "OAuthException", "message": "Error validating verification code."}}'

  # Subscription error response
  verification_error: &verification_error
    with_token: '{"error": {"type": "OAuthException", "message": "Error validating verification code."}}'
      
# -- Stubbed Responses --
  root:
    ids=contextoptional,naitik: 
      get:
        with_token: '[{}, {}]'
        no_token: '[{}, {}]'
  /me:
    no_args:
      get:
        <<: *token_required
        with_token: '{"updated_time": 1}'
    fields=id:
      get: 
        with_token: '{"id": "216743"}'
        
  /me/feed:
    message=Hello, world, from the test suite!: 
      post: 
        with_token: '{"id": "MOCK_FEED_ITEM"}'
    message=Hello, world, from the test suite, testing comments!:
      post:
        with_token: '{"id": "MOCK_FEED_ITEM"}'
    message=the cats are asleep: 
      post: 
        with_token: '{"id": "FEED_ITEM_CATS"}'
    message=Hello, world, from the test suite delete method!: 
      post: 
        with_token: '{"id": "FEED_ITEM_DELETE"}'
    link=http://www.contextoptional.com/&message=Hello, world, from the test suite again!&name=Context Optional:
      post:
        with_token: '{"id": "FEED_ITEM_CONTEXT"}'
        
  /koppel:
    no_args:
      get:
        with_token: '{"id": 1, "name": 1, "updated_time": 1}'
        no_token: '{"id": 1, "name": 1}'
                
  /contextoptional:
    no_args:
      get:
        with_token: '{"id": 1, "name": 1}'
        no_token: '{"id": 1, "name": 1}'
        
<<<<<<< HEAD
  /contextoptional/likes: 
=======
  contextoptional/photos: 
>>>>>>> 9f277919
    no_args: 
      get: 
        with_token: '{"data": [{}], "paging": {"previous": "https:\/\/graph.facebook.com\/7204941866\/photos?limit=25&until=2008-09-15T18%3A30%3A25%2B0000", "next": "https:\/\/graph.facebook.com\/7204941866\/photos?limit=25&until=2008-09-15T18%3A30%3A25%2B0000"}}'
        no_token: '{"data": [{}], "paging": {"previous": "https:\/\/graph.facebook.com\/7204941866\/photos?limit=25&until=2008-09-15T18%3A30%3A25%2B0000", "next": "https:\/\/graph.facebook.com\/7204941866\/photos?limit=25&until=2008-09-15T18%3A30%3A25%2B0000"}}'
        
  /lukeshepard/likes: 
    no_args: 
      get: 
        <<: *token_required
        with_token: '{"data": [{}]}'
        
  /chris.baclig/picture:
    no_args:
      get:
        no_token:
          code: 302
          headers:
            Location: http://facebook.com/
        with_token:
          code: 302
          headers:
            Location: http://facebook.com/
    type=large:
      get:
        no_token:
          code: 302
          headers:
            Location: http://facebook.com/large
        with_token:
          code: 302
          headers:
            Location: http://facebook.com/large


  /search:
    q=facebook:
      get: 
        with_token: '{"data": [{"id": "507731521_100412693339488"}], "paging": {"previous": "https:\/\/graph.facebook.com\/7204941866\/photos?limit=25&until=2008-09-15T18%3A30%3A25%2B0000", "next": "https:\/\/graph.facebook.com\/7204941866\/photos?limit=25&until=2008-09-15T18%3A30%3A25%2B0000"}}'
        no_token: '{"data": [{"id": "507731521_100412693339488"}], "paging": {"previous": "https:\/\/graph.facebook.com\/7204941866\/photos?limit=25&until=2008-09-15T18%3A30%3A25%2B0000", "next": "https:\/\/graph.facebook.com\/7204941866\/photos?limit=25&until=2008-09-15T18%3A30%3A25%2B0000"}}'
        
  '/115349521819193_113815981982767':
    no_args:
      delete:
        <<: *token_required
  
  # -- OAuth responses --
  /oauth/access_token: 
    client_id=<%= APP_ID %>&client_secret=<%= SECRET %>&code=<%= OAUTH_CODE %>&redirect_uri=<%= OAUTH_DATA["callback_url"] %>:
      get:
        no_token: access_token=<%= ACCESS_TOKEN %>
    client_id=<%= APP_ID %>&client_secret=<%= SECRET %>&code=foo&redirect_uri=<%= OAUTH_DATA["callback_url"] %>: 
      get: 
        <<: *oauth_error
    client_id=<%= APP_ID %>&client_secret=<%= SECRET %>&type=client_cred:
      post:
        no_token: access_token=<%= ACCESS_TOKEN %>
  /oauth/exchange_sessions:
    client_id=<%= APP_ID %>&client_secret=<%= SECRET %>&sessions=<%= OAUTH_DATA["session_key"] %>&type=client_cred: 
      post:
        no_token: '[{"access_token":"<%= ACCESS_TOKEN %>","expires":4315}]'
    client_id=<%= APP_ID %>&client_secret=<%= SECRET %>&sessions=<%= OAUTH_DATA["multiple_session_keys"].join(",") %>&type=client_cred: 
      post:
        no_token: '[{"access_token":"<%= ACCESS_TOKEN %>","expires":4315}, {"access_token":"<%= ACCESS_TOKEN %>","expires":4315}]'
    client_id=<%= APP_ID %>&client_secret=<%= SECRET %>&sessions=<%= ["foo"].concat(OAUTH_DATA["multiple_session_keys"]).join(",") %>&type=client_cred: 
      post:
        no_token: '[null, {"access_token":"<%= ACCESS_TOKEN %>","expires":4315}, {"access_token":"<%= ACCESS_TOKEN %>","expires":4315}]'
    client_id=<%= APP_ID %>&client_secret=<%= SECRET %>&sessions=foo,bar&type=client_cred: 
      post:
        no_token: '[null, null]'
    client_id=<%= APP_ID %>&client_secret=<%= SECRET %>&sessions=foo&type=client_cred: 
      post:
        no_token: '[null]'



# -- Subscription Responses -- 
  /<%= APP_ID %>/subscriptions:
    callback_url=<%= SUBSCRIPTION_DATA["subscription_path"] %>&fields=name&object=user&verify_token=<%= SUBSCRIPTION_DATA["verify_token"] %>:
      post: 
        with_token:
          code: 200
    callback_url=<%= SUBSCRIPTION_DATA["subscription_path"] %>foo&fields=name&object=user&verify_token=<%= SUBSCRIPTION_DATA["verify_token"] %>:
      post: 
        with_token: '{"error":{"type":"Exception","message":"(#2200) subscription validation failed"}}'
    callback_url=foo&fields=name&object=user&verify_token=<%= SUBSCRIPTION_DATA["verify_token"] %>:
      post: 
        with_token: '{"error":{"type":"Exception","message":"(#100) callback_url URL is not properly formatted"}}'
    object=user:
      delete:
        with_token:
          code: 200
    object=kittens:
      delete:
        with_token: '{"error":{"type":"Exception","message":"(#100) Invalid parameter"}}'
    no_args:
      delete: 
        with_token:
          code: 200
      get:
        with_token: '{"data":[{"callback_url":"http://oauth.twoalex.com/subscriptions", "fields":["name"], "object":"user", "active":true}]}'


    callback_url=<%= SUBSCRIPTION_DATA["subscription_path"] %>:
      get:
        with_token: '{"data":[{"callback_url":"http://oauth.twoalex.com/subscriptions", "fields":["name"], "object":"user", "active":true}]}'

# -- Mock Item Responses --

  /MOCK_FEED_ITEM/likes:
    no_args:
      post:
        with_token: '{"id": "MOCK_LIKE"}'
        
  /MOCK_FEED_ITEM/comments:
    message=it's my comment!:
      post:
        with_token: '{"id": "MOCK_COMMENT"}'
  
  /MOCK_FEED_ITEM:
    no_args:
      <<: *item_deleted
  
  /FEED_ITEM_CONTEXT:
    no_args: 
      <<: *item_deleted
      get:
        with_token: '{"link":"http://www.contextoptional.com/", "name": "Context Optional"}'
  
  /FEED_ITEM_CATS:
    no_args:
      <<: *item_deleted
      get: 
        with_token: '{"message": "the cats are asleep"}'
  
  /FEED_ITEM_DELETE:
    no_args:
      <<: *item_deleted
      
  /MOCK_COMMENT:
    no_args:
      <<: *item_deleted
      get:
        with_token: "{\"message\": \"it\'s my comment!\"}"<|MERGE_RESOLUTION|>--- conflicted
+++ resolved
@@ -1,241 +1,237 @@
-# Responses by MockHTTPService are taken directly from 
-# this file.
-# 
-# Structure
-# ----------
-#
-# path:
-#   arguments:    # sorted by key
-#     method:     # HTTP method (GET, POST, DELETE, etc.)
-#       with_token:
-#       no_token:
-
-# ====== REST API ===== 
-rest_api:
-
-# -- Stubbed Responses --
-  /method/fql.query:
-    query=select first_name from user where uid = 216743:
-      get: 
-        no_token: '[{"first_name":"Chris"}]'
-        with_token: '[{"first_name":"Chris"}]'
-    query=select read_stream from permissions where uid = 216743:
-      get:
-        with_token: '[{"read_stream":1}]' 
-        no_token: '{"error_code":104,"error_msg":"Requires valid signature","request_args":[{"key":"method","value":"fql.query"},{"key":"format","value":"json"},{"key":"query","value":"select read_stream from permissions where uid = 216743"}]}'
-
-
-# ====== GRAPH API =====
-graph_api:
-
-# -- Common Responses --
-
-  # Error responses for when a token is required, but not given
-  token_required_responses: &token_required
-    no_token: '{"error":{"type":"OAuthAccessTokenException", "message":"An access token is required to request this resource."}}'
-  
-  # Common mock item responses
-  item_deleted: &item_deleted
-    delete:
-      with_token: 'true'
-
-  # OAuth error response
-  oauth_error: &oauth_error
-    no_token: '{"error": {"type": "OAuthException", "message": "Error validating verification code."}}'
-
-  # Subscription error response
-  verification_error: &verification_error
-    with_token: '{"error": {"type": "OAuthException", "message": "Error validating verification code."}}'
-      
-# -- Stubbed Responses --
-  root:
-    ids=contextoptional,naitik: 
-      get:
-        with_token: '[{}, {}]'
-        no_token: '[{}, {}]'
-  /me:
-    no_args:
-      get:
-        <<: *token_required
-        with_token: '{"updated_time": 1}'
-    fields=id:
-      get: 
-        with_token: '{"id": "216743"}'
-        
-  /me/feed:
-    message=Hello, world, from the test suite!: 
-      post: 
-        with_token: '{"id": "MOCK_FEED_ITEM"}'
-    message=Hello, world, from the test suite, testing comments!:
-      post:
-        with_token: '{"id": "MOCK_FEED_ITEM"}'
-    message=the cats are asleep: 
-      post: 
-        with_token: '{"id": "FEED_ITEM_CATS"}'
-    message=Hello, world, from the test suite delete method!: 
-      post: 
-        with_token: '{"id": "FEED_ITEM_DELETE"}'
-    link=http://www.contextoptional.com/&message=Hello, world, from the test suite again!&name=Context Optional:
-      post:
-        with_token: '{"id": "FEED_ITEM_CONTEXT"}'
-        
-  /koppel:
-    no_args:
-      get:
-        with_token: '{"id": 1, "name": 1, "updated_time": 1}'
-        no_token: '{"id": 1, "name": 1}'
-                
-  /contextoptional:
-    no_args:
-      get:
-        with_token: '{"id": 1, "name": 1}'
-        no_token: '{"id": 1, "name": 1}'
-        
-<<<<<<< HEAD
-  /contextoptional/likes: 
-=======
-  contextoptional/photos: 
->>>>>>> 9f277919
-    no_args: 
-      get: 
-        with_token: '{"data": [{}], "paging": {"previous": "https:\/\/graph.facebook.com\/7204941866\/photos?limit=25&until=2008-09-15T18%3A30%3A25%2B0000", "next": "https:\/\/graph.facebook.com\/7204941866\/photos?limit=25&until=2008-09-15T18%3A30%3A25%2B0000"}}'
-        no_token: '{"data": [{}], "paging": {"previous": "https:\/\/graph.facebook.com\/7204941866\/photos?limit=25&until=2008-09-15T18%3A30%3A25%2B0000", "next": "https:\/\/graph.facebook.com\/7204941866\/photos?limit=25&until=2008-09-15T18%3A30%3A25%2B0000"}}'
-        
-  /lukeshepard/likes: 
-    no_args: 
-      get: 
-        <<: *token_required
-        with_token: '{"data": [{}]}'
-        
-  /chris.baclig/picture:
-    no_args:
-      get:
-        no_token:
-          code: 302
-          headers:
-            Location: http://facebook.com/
-        with_token:
-          code: 302
-          headers:
-            Location: http://facebook.com/
-    type=large:
-      get:
-        no_token:
-          code: 302
-          headers:
-            Location: http://facebook.com/large
-        with_token:
-          code: 302
-          headers:
-            Location: http://facebook.com/large
-
-
-  /search:
-    q=facebook:
-      get: 
-        with_token: '{"data": [{"id": "507731521_100412693339488"}], "paging": {"previous": "https:\/\/graph.facebook.com\/7204941866\/photos?limit=25&until=2008-09-15T18%3A30%3A25%2B0000", "next": "https:\/\/graph.facebook.com\/7204941866\/photos?limit=25&until=2008-09-15T18%3A30%3A25%2B0000"}}'
-        no_token: '{"data": [{"id": "507731521_100412693339488"}], "paging": {"previous": "https:\/\/graph.facebook.com\/7204941866\/photos?limit=25&until=2008-09-15T18%3A30%3A25%2B0000", "next": "https:\/\/graph.facebook.com\/7204941866\/photos?limit=25&until=2008-09-15T18%3A30%3A25%2B0000"}}'
-        
-  '/115349521819193_113815981982767':
-    no_args:
-      delete:
-        <<: *token_required
-  
-  # -- OAuth responses --
-  /oauth/access_token: 
-    client_id=<%= APP_ID %>&client_secret=<%= SECRET %>&code=<%= OAUTH_CODE %>&redirect_uri=<%= OAUTH_DATA["callback_url"] %>:
-      get:
-        no_token: access_token=<%= ACCESS_TOKEN %>
-    client_id=<%= APP_ID %>&client_secret=<%= SECRET %>&code=foo&redirect_uri=<%= OAUTH_DATA["callback_url"] %>: 
-      get: 
-        <<: *oauth_error
-    client_id=<%= APP_ID %>&client_secret=<%= SECRET %>&type=client_cred:
-      post:
-        no_token: access_token=<%= ACCESS_TOKEN %>
-  /oauth/exchange_sessions:
-    client_id=<%= APP_ID %>&client_secret=<%= SECRET %>&sessions=<%= OAUTH_DATA["session_key"] %>&type=client_cred: 
-      post:
-        no_token: '[{"access_token":"<%= ACCESS_TOKEN %>","expires":4315}]'
-    client_id=<%= APP_ID %>&client_secret=<%= SECRET %>&sessions=<%= OAUTH_DATA["multiple_session_keys"].join(",") %>&type=client_cred: 
-      post:
-        no_token: '[{"access_token":"<%= ACCESS_TOKEN %>","expires":4315}, {"access_token":"<%= ACCESS_TOKEN %>","expires":4315}]'
-    client_id=<%= APP_ID %>&client_secret=<%= SECRET %>&sessions=<%= ["foo"].concat(OAUTH_DATA["multiple_session_keys"]).join(",") %>&type=client_cred: 
-      post:
-        no_token: '[null, {"access_token":"<%= ACCESS_TOKEN %>","expires":4315}, {"access_token":"<%= ACCESS_TOKEN %>","expires":4315}]'
-    client_id=<%= APP_ID %>&client_secret=<%= SECRET %>&sessions=foo,bar&type=client_cred: 
-      post:
-        no_token: '[null, null]'
-    client_id=<%= APP_ID %>&client_secret=<%= SECRET %>&sessions=foo&type=client_cred: 
-      post:
-        no_token: '[null]'
-
-
-
-# -- Subscription Responses -- 
-  /<%= APP_ID %>/subscriptions:
-    callback_url=<%= SUBSCRIPTION_DATA["subscription_path"] %>&fields=name&object=user&verify_token=<%= SUBSCRIPTION_DATA["verify_token"] %>:
-      post: 
-        with_token:
-          code: 200
-    callback_url=<%= SUBSCRIPTION_DATA["subscription_path"] %>foo&fields=name&object=user&verify_token=<%= SUBSCRIPTION_DATA["verify_token"] %>:
-      post: 
-        with_token: '{"error":{"type":"Exception","message":"(#2200) subscription validation failed"}}'
-    callback_url=foo&fields=name&object=user&verify_token=<%= SUBSCRIPTION_DATA["verify_token"] %>:
-      post: 
-        with_token: '{"error":{"type":"Exception","message":"(#100) callback_url URL is not properly formatted"}}'
-    object=user:
-      delete:
-        with_token:
-          code: 200
-    object=kittens:
-      delete:
-        with_token: '{"error":{"type":"Exception","message":"(#100) Invalid parameter"}}'
-    no_args:
-      delete: 
-        with_token:
-          code: 200
-      get:
-        with_token: '{"data":[{"callback_url":"http://oauth.twoalex.com/subscriptions", "fields":["name"], "object":"user", "active":true}]}'
-
-
-    callback_url=<%= SUBSCRIPTION_DATA["subscription_path"] %>:
-      get:
-        with_token: '{"data":[{"callback_url":"http://oauth.twoalex.com/subscriptions", "fields":["name"], "object":"user", "active":true}]}'
-
-# -- Mock Item Responses --
-
-  /MOCK_FEED_ITEM/likes:
-    no_args:
-      post:
-        with_token: '{"id": "MOCK_LIKE"}'
-        
-  /MOCK_FEED_ITEM/comments:
-    message=it's my comment!:
-      post:
-        with_token: '{"id": "MOCK_COMMENT"}'
-  
-  /MOCK_FEED_ITEM:
-    no_args:
-      <<: *item_deleted
-  
-  /FEED_ITEM_CONTEXT:
-    no_args: 
-      <<: *item_deleted
-      get:
-        with_token: '{"link":"http://www.contextoptional.com/", "name": "Context Optional"}'
-  
-  /FEED_ITEM_CATS:
-    no_args:
-      <<: *item_deleted
-      get: 
-        with_token: '{"message": "the cats are asleep"}'
-  
-  /FEED_ITEM_DELETE:
-    no_args:
-      <<: *item_deleted
-      
-  /MOCK_COMMENT:
-    no_args:
-      <<: *item_deleted
-      get:
+# Responses by MockHTTPService are taken directly from 
+# this file.
+# 
+# Structure
+# ----------
+#
+# path:
+#   arguments:    # sorted by key
+#     method:     # HTTP method (GET, POST, DELETE, etc.)
+#       with_token:
+#       no_token:
+
+# ====== REST API ===== 
+rest_api:
+
+# -- Stubbed Responses --
+  /method/fql.query:
+    query=select first_name from user where uid = 216743:
+      get: 
+        no_token: '[{"first_name":"Chris"}]'
+        with_token: '[{"first_name":"Chris"}]'
+    query=select read_stream from permissions where uid = 216743:
+      get:
+        with_token: '[{"read_stream":1}]' 
+        no_token: '{"error_code":104,"error_msg":"Requires valid signature","request_args":[{"key":"method","value":"fql.query"},{"key":"format","value":"json"},{"key":"query","value":"select read_stream from permissions where uid = 216743"}]}'
+
+
+# ====== GRAPH API =====
+graph_api:
+
+# -- Common Responses --
+
+  # Error responses for when a token is required, but not given
+  token_required_responses: &token_required
+    no_token: '{"error":{"type":"OAuthAccessTokenException", "message":"An access token is required to request this resource."}}'
+  
+  # Common mock item responses
+  item_deleted: &item_deleted
+    delete:
+      with_token: 'true'
+
+  # OAuth error response
+  oauth_error: &oauth_error
+    no_token: '{"error": {"type": "OAuthException", "message": "Error validating verification code."}}'
+
+  # Subscription error response
+  verification_error: &verification_error
+    with_token: '{"error": {"type": "OAuthException", "message": "Error validating verification code."}}'
+      
+# -- Stubbed Responses --
+  root:
+    ids=contextoptional,naitik: 
+      get:
+        with_token: '[{}, {}]'
+        no_token: '[{}, {}]'
+  /me:
+    no_args:
+      get:
+        <<: *token_required
+        with_token: '{"updated_time": 1}'
+    fields=id:
+      get: 
+        with_token: '{"id": "216743"}'
+        
+  /me/feed:
+    message=Hello, world, from the test suite!: 
+      post: 
+        with_token: '{"id": "MOCK_FEED_ITEM"}'
+    message=Hello, world, from the test suite, testing comments!:
+      post:
+        with_token: '{"id": "MOCK_FEED_ITEM"}'
+    message=the cats are asleep: 
+      post: 
+        with_token: '{"id": "FEED_ITEM_CATS"}'
+    message=Hello, world, from the test suite delete method!: 
+      post: 
+        with_token: '{"id": "FEED_ITEM_DELETE"}'
+    link=http://www.contextoptional.com/&message=Hello, world, from the test suite again!&name=Context Optional:
+      post:
+        with_token: '{"id": "FEED_ITEM_CONTEXT"}'
+        
+  /koppel:
+    no_args:
+      get:
+        with_token: '{"id": 1, "name": 1, "updated_time": 1}'
+        no_token: '{"id": 1, "name": 1}'
+                
+  /contextoptional:
+    no_args:
+      get:
+        with_token: '{"id": 1, "name": 1}'
+        no_token: '{"id": 1, "name": 1}'
+        
+  /contextoptional/photos: 
+    no_args: 
+      get: 
+        with_token: '{"data": [{}], "paging": {"previous": "https:\/\/graph.facebook.com\/7204941866\/photos?limit=25&until=2008-09-15T18%3A30%3A25%2B0000", "next": "https:\/\/graph.facebook.com\/7204941866\/photos?limit=25&until=2008-09-15T18%3A30%3A25%2B0000"}}'
+        no_token: '{"data": [{}], "paging": {"previous": "https:\/\/graph.facebook.com\/7204941866\/photos?limit=25&until=2008-09-15T18%3A30%3A25%2B0000", "next": "https:\/\/graph.facebook.com\/7204941866\/photos?limit=25&until=2008-09-15T18%3A30%3A25%2B0000"}}'
+        
+  /lukeshepard/likes: 
+    no_args: 
+      get: 
+        <<: *token_required
+        with_token: '{"data": [{}]}'
+        
+  /chris.baclig/picture:
+    no_args:
+      get:
+        no_token:
+          code: 302
+          headers:
+            Location: http://facebook.com/
+        with_token:
+          code: 302
+          headers:
+            Location: http://facebook.com/
+    type=large:
+      get:
+        no_token:
+          code: 302
+          headers:
+            Location: http://facebook.com/large
+        with_token:
+          code: 302
+          headers:
+            Location: http://facebook.com/large
+
+
+  /search:
+    q=facebook:
+      get: 
+        with_token: '{"data": [{"id": "507731521_100412693339488"}], "paging": {"previous": "https:\/\/graph.facebook.com\/7204941866\/photos?limit=25&until=2008-09-15T18%3A30%3A25%2B0000", "next": "https:\/\/graph.facebook.com\/7204941866\/photos?limit=25&until=2008-09-15T18%3A30%3A25%2B0000"}}'
+        no_token: '{"data": [{"id": "507731521_100412693339488"}], "paging": {"previous": "https:\/\/graph.facebook.com\/7204941866\/photos?limit=25&until=2008-09-15T18%3A30%3A25%2B0000", "next": "https:\/\/graph.facebook.com\/7204941866\/photos?limit=25&until=2008-09-15T18%3A30%3A25%2B0000"}}'
+        
+  '/115349521819193_113815981982767':
+    no_args:
+      delete:
+        <<: *token_required
+  
+  # -- OAuth responses --
+  /oauth/access_token: 
+    client_id=<%= APP_ID %>&client_secret=<%= SECRET %>&code=<%= OAUTH_CODE %>&redirect_uri=<%= OAUTH_DATA["callback_url"] %>:
+      get:
+        no_token: access_token=<%= ACCESS_TOKEN %>
+    client_id=<%= APP_ID %>&client_secret=<%= SECRET %>&code=foo&redirect_uri=<%= OAUTH_DATA["callback_url"] %>: 
+      get: 
+        <<: *oauth_error
+    client_id=<%= APP_ID %>&client_secret=<%= SECRET %>&type=client_cred:
+      post:
+        no_token: access_token=<%= ACCESS_TOKEN %>
+  /oauth/exchange_sessions:
+    client_id=<%= APP_ID %>&client_secret=<%= SECRET %>&sessions=<%= OAUTH_DATA["session_key"] %>&type=client_cred: 
+      post:
+        no_token: '[{"access_token":"<%= ACCESS_TOKEN %>","expires":4315}]'
+    client_id=<%= APP_ID %>&client_secret=<%= SECRET %>&sessions=<%= OAUTH_DATA["multiple_session_keys"].join(",") %>&type=client_cred: 
+      post:
+        no_token: '[{"access_token":"<%= ACCESS_TOKEN %>","expires":4315}, {"access_token":"<%= ACCESS_TOKEN %>","expires":4315}]'
+    client_id=<%= APP_ID %>&client_secret=<%= SECRET %>&sessions=<%= ["foo"].concat(OAUTH_DATA["multiple_session_keys"]).join(",") %>&type=client_cred: 
+      post:
+        no_token: '[null, {"access_token":"<%= ACCESS_TOKEN %>","expires":4315}, {"access_token":"<%= ACCESS_TOKEN %>","expires":4315}]'
+    client_id=<%= APP_ID %>&client_secret=<%= SECRET %>&sessions=foo,bar&type=client_cred: 
+      post:
+        no_token: '[null, null]'
+    client_id=<%= APP_ID %>&client_secret=<%= SECRET %>&sessions=foo&type=client_cred: 
+      post:
+        no_token: '[null]'
+
+
+
+# -- Subscription Responses -- 
+  /<%= APP_ID %>/subscriptions:
+    callback_url=<%= SUBSCRIPTION_DATA["subscription_path"] %>&fields=name&object=user&verify_token=<%= SUBSCRIPTION_DATA["verify_token"] %>:
+      post: 
+        with_token:
+          code: 200
+    callback_url=<%= SUBSCRIPTION_DATA["subscription_path"] %>foo&fields=name&object=user&verify_token=<%= SUBSCRIPTION_DATA["verify_token"] %>:
+      post: 
+        with_token: '{"error":{"type":"Exception","message":"(#2200) subscription validation failed"}}'
+    callback_url=foo&fields=name&object=user&verify_token=<%= SUBSCRIPTION_DATA["verify_token"] %>:
+      post: 
+        with_token: '{"error":{"type":"Exception","message":"(#100) callback_url URL is not properly formatted"}}'
+    object=user:
+      delete:
+        with_token:
+          code: 200
+    object=kittens:
+      delete:
+        with_token: '{"error":{"type":"Exception","message":"(#100) Invalid parameter"}}'
+    no_args:
+      delete: 
+        with_token:
+          code: 200
+      get:
+        with_token: '{"data":[{"callback_url":"http://oauth.twoalex.com/subscriptions", "fields":["name"], "object":"user", "active":true}]}'
+
+
+    callback_url=<%= SUBSCRIPTION_DATA["subscription_path"] %>:
+      get:
+        with_token: '{"data":[{"callback_url":"http://oauth.twoalex.com/subscriptions", "fields":["name"], "object":"user", "active":true}]}'
+
+# -- Mock Item Responses --
+
+  /MOCK_FEED_ITEM/likes:
+    no_args:
+      post:
+        with_token: '{"id": "MOCK_LIKE"}'
+        
+  /MOCK_FEED_ITEM/comments:
+    message=it's my comment!:
+      post:
+        with_token: '{"id": "MOCK_COMMENT"}'
+  
+  /MOCK_FEED_ITEM:
+    no_args:
+      <<: *item_deleted
+  
+  /FEED_ITEM_CONTEXT:
+    no_args: 
+      <<: *item_deleted
+      get:
+        with_token: '{"link":"http://www.contextoptional.com/", "name": "Context Optional"}'
+  
+  /FEED_ITEM_CATS:
+    no_args:
+      <<: *item_deleted
+      get: 
+        with_token: '{"message": "the cats are asleep"}'
+  
+  /FEED_ITEM_DELETE:
+    no_args:
+      <<: *item_deleted
+      
+  /MOCK_COMMENT:
+    no_args:
+      <<: *item_deleted
+      get:
         with_token: "{\"message\": \"it\'s my comment!\"}"