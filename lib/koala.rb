--- conflicted
+++ resolved
@@ -48,12 +48,7 @@
     # JavaScript SDK at http://github.com/facebook/connect-js/.
 
     class API
-<<<<<<< HEAD
-      # initialize with an access token
-=======
-      attr_accessor :access_token
       # initialize with an access token 
->>>>>>> 2862cc13
       def initialize(access_token = nil)
         @access_token = access_token
       end
