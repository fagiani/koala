--- conflicted
+++ resolved
@@ -61,13 +61,8 @@
           # if the verb isn't get or post, send it as a post argument
           args.merge!({:method => verb}) && verb = "post" if verb != "get" && verb != "post"
           server = options[:rest_api] ? Facebook::REST_SERVER : Facebook::GRAPH_SERVER
-<<<<<<< HEAD
-
-          response = self.send(verb, "https://#{server}#{path}", :params => args)
-=======
           typhoeus_options = {:params => args}.merge(options[:typhoeus_options] || {})
-          response = self.send(verb, "https://#{server}/#{path}", typhoeus_options)
->>>>>>> 9f277919
+          response = self.send(verb, "https://#{server}#{path}", typhoeus_options)
           Koala::Response.new(response.code, response.body, response.headers_hash)
         end
       end # class_eval
