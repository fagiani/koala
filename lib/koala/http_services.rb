module Koala
  class Response
    attr_reader :status, :body, :headers
    def initialize(status, body, headers)
      @status = status
      @body = body
      @headers = headers
    end
  end
<<<<<<< HEAD
  
=======

  module HTTPService
    # common functionality for all HTTP services
    def self.included(base)
      base.class_eval do
        class << self
          attr_accessor :always_use_ssl
        end
      end
    end
  end

>>>>>>> b5cb8350
  module NetHTTPService
    # this service uses Net::HTTP to send requests to the graph
    def self.included(base)
      base.class_eval do
        require "net/http" unless defined?(Net::HTTP)
        require "net/https"
        require "net/http/post/multipart"

        include Koala::HTTPService

        def self.make_request(path, args, verb, options = {})
          # We translate args to a valid query string. If post is specified,
          # we send a POST request to the given path with the given arguments.

          # by default, we use SSL only for private requests
          # this makes public requests faster
          private_request = args["access_token"] || @always_use_ssl || options[:use_ssl]

          # if the verb isn't get or post, send it as a post argument
          args.merge!({:method => verb}) && verb = "post" if verb != "get" && verb != "post"

          server = options[:rest_api] ? Facebook::REST_SERVER : Facebook::GRAPH_SERVER
          http = Net::HTTP.new(server, private_request ? 443 : nil)
          http.use_ssl = true if private_request

          # we turn off certificate validation to avoid the
          # "warning: peer certificate won't be verified in this SSL session" warning
          # not sure if this is the right way to handle it
          # see http://redcorundum.blogspot.com/2008/03/ssl-certificates-and-nethttps.html
          http.verify_mode = OpenSSL::SSL::VERIFY_NONE

          result = http.start do |http|
            response, body = if verb == "post"
              if params_require_multipart? args
                http.request Net::HTTP::Post::Multipart.new path, encode_multipart_params(args)
              else
                http.post(path, encode_params(args))
              end
            else
              http.get("#{path}?#{encode_params(args)}")
            end
            
            Koala::Response.new(response.code.to_i, body, response)
          end
        end

        protected
        def self.encode_params(param_hash)
          # unfortunately, we can't use to_query because that's Rails, not Ruby
          # if no hash (e.g. no auth token) return empty string
          ((param_hash || {}).collect do |key_and_value|
            key_and_value[1] = key_and_value[1].to_json if key_and_value[1].class != String
            "#{key_and_value[0].to_s}=#{CGI.escape key_and_value[1]}"
          end).join("&")
        end
        
        def self.params_require_multipart?(param_hash)
          param_hash.any? { |key, value| value.kind_of? File }
        end
        
        def self.encode_multipart_params(param_hash)
          Hash[*param_hash.collect do |key, value| 
            [key, value.kind_of?(File) ? UploadIO.new(value, infer_content_type(value)) : value]
          end.flatten]
        end
        
        # These are accepted image content types, pulled from the
        # Rest API photos.upload method.  If we begin to support
        # more file types (like when we allow videos) we may want to
        # consider refactoring this out into a separate class or
        # even depend on a third-party gem to infer content types
        def self.infer_content_type(file_or_name)
          ext = File.extname(file_or_name.kind_of?(File) ? file_or_name.path : file_or_name)
          
          case ext
            when ".gif" then "image/gif"
            when ".jpg", ".jpe", ".jpeg" then "image/jpeg"
            when ".png" then "image/png"
            when ".tiff", ".tif" then "image/tiff"
            when ".xbm" then "image/x-xbitmap"
            when ".wbmp" then "image/vnd.wap.wbmp"
            when ".iff" then "image/iff"
            when ".jp2" then "image/jp2"
            when ".psd" then "image/psd"
            else raise "#{ext} extension not supported by Koala::NetHTTPService"
          end
        end
      end
    end
  end

  module TyphoeusService
    # this service uses Typhoeus to send requests to the graph
    def self.included(base)
      base.class_eval do
        require "typhoeus" unless defined?(Typhoeus)
        include Typhoeus

        include Koala::HTTPService

        def self.make_request(path, args, verb, options = {})
          # if the verb isn't get or post, send it as a post argument
          args.merge!({:method => verb}) && verb = "post" if verb != "get" && verb != "post"
          server = options[:rest_api] ? Facebook::REST_SERVER : Facebook::GRAPH_SERVER

          # you can pass arguments directly to Typhoeus using the :typhoeus_options key
          typhoeus_options = {:params => args}.merge(options[:typhoeus_options] || {})

          # by default, we use SSL only for private requests (e.g. with access token)
          # this makes public requests faster
          prefix = (args["access_token"] || @always_use_ssl || options[:use_ssl]) ? "https" : "http"

          response = self.send(verb, "#{prefix}://#{server}#{path}", typhoeus_options)
          Koala::Response.new(response.code, response.body, response.headers_hash)
        end
      end # class_eval
    end
  end
end<|MERGE_RESOLUTION|>--- conflicted
+++ resolved
@@ -7,9 +7,6 @@
       @headers = headers
     end
   end
-<<<<<<< HEAD
-  
-=======
 
   module HTTPService
     # common functionality for all HTTP services
@@ -22,7 +19,6 @@
     end
   end
 
->>>>>>> b5cb8350
   module NetHTTPService
     # this service uses Net::HTTP to send requests to the graph
     def self.included(base)
